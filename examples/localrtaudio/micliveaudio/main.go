--- conflicted
+++ resolved
@@ -1,166 +1,161 @@
-package main
-
-import (
-	"context"
-	"flag"
-	"log/slog"
-	"time"
-
-	"github.com/Honorable-Knights-of-the-Roundtable/roundtable/cmd/config"
-	internaldevice "github.com/Honorable-Knights-of-the-Roundtable/roundtable/internal/device"
-	"github.com/Honorable-Knights-of-the-Roundtable/roundtable/internal/encoderdecoder"
-	"github.com/Honorable-Knights-of-the-Roundtable/roundtable/internal/networking"
-
-	rtaudiodevice "github.com/Honorable-Knights-of-the-Roundtable/roundtable/internal/device"
-	"github.com/Honorable-Knights-of-the-Roundtable/roundtable/internal/peer"
-	"github.com/Honorable-Knights-of-the-Roundtable/roundtable/internal/utils"
-	"github.com/Honorable-Knights-of-the-Roundtable/roundtable/pkg/audiodevice/device"
-	"github.com/Honorable-Knights-of-the-Roundtable/roundtable/pkg/signalling"
-	"github.com/google/uuid"
-	"github.com/pion/webrtc/v4"
-	"github.com/spf13/viper"
-)
-
-func initializeConnectionManager(localPeerIdentifier signalling.PeerIdentifier) *networking.ConnectionManager {
-	// avoid polluting the main namespace with the options and config structs
-
-	codecs, err := utils.GetUserAuthorizedCodecs(viper.GetStringSlice("codecs"))
-	if err != nil {
-		slog.Error("error when loading user authorized codecs", "err", err)
-		panic(err)
-	}
-	if len(codecs) == 0 {
-		slog.Error("at least one codec must be authorized in config")
-		panic("no codecs authorized")
-	}
-	slog.Debug("authorized codecs", "codecs", codecs)
-
-	// --------------------------------------------------------------------------------
-
-	opusFactory, err := encoderdecoder.NewOpusFactory(
-		viper.GetDuration("OPUSFrameDuration"),
-		viper.GetInt("OPUSBufferSafetyFactor"),
-	)
-	if err != nil {
-		slog.Error("error when creating OPUS factory", "err", err)
-		panic(err)
-	}
-
-	peerFactory := peer.NewPeerFactory(
-		codecs[0],
-		opusFactory,
-		slog.Default(),
-	)
-
-	// --------------------------------------------------------------------------------
-
-	webrtcConfig := webrtc.Configuration{
-		ICEServers: []webrtc.ICEServer{{URLs: viper.GetStringSlice("ICEServers")}},
-	}
-
-	offerOptions := webrtc.OfferOptions{}
-	answerOptions := webrtc.AnswerOptions{}
-
-	return networking.NewConnectionManager(
-		viper.GetInt("localport"),
-		viper.GetString("signallingserver"),
-		peerFactory,
-		localPeerIdentifier,
-		codecs,
-		webrtcConfig,
-		offerOptions,
-		answerOptions,
-		slog.Default(),
-	)
-}
-
-func main() {
-	configFilePath := flag.String("configFilePath", "config.yaml", "Set the file path to the config file.")
-	flag.Parse()
-
-	config.LoadConfig(*configFilePath)
-	logFilePointer, err := utils.ConfigureDefaultLogger(
-		viper.GetString("loglevel"),
-		viper.GetString("logfile"),
-		slog.HandlerOptions{},
-	)
-	if err != nil {
-		slog.Error("error while configuring default logger", "err", err)
-		panic(err)
-	}
-	if logFilePointer != nil {
-		defer logFilePointer.Close()
-	}
-
-	// --------------------------------------------------------------------------------
-	// Set the local peer identifier to offer to peers
-
-	localPeerIdentifier := signalling.PeerIdentifier{
-		Uuid:     uuid.New(),
-		PublicIP: "", // In a real client, one would need to query a STUN server to retrieve this
-	}
-
-	// --------------------------------------------------------------------------------
-	// Create RtAudio input device (microphone)
-
-<<<<<<< HEAD
-	inputDevice, err := internaldevice.NewRtAudioInputDevice(512)
-=======
-	inputDevice, err := rtaudiodevice.NewRtAudioInputDevice(512)
->>>>>>> 9d296bec
-	if err != nil {
-		slog.Error("error while creating rtaudio input device", "err", err)
-		return
-	}
-	defer inputDevice.Close()
-
-	// --------------------------------------------------------------------------------
-
-	connectionManager := initializeConnectionManager(localPeerIdentifier)
-
-	// --------------------------------------------------------------------------------
-	// Make an offer to the answering client on 127.0.0.1:1067
-
-	// In the real client, one would get this information as a BASE64 encoded JSON string,
-	// then unmarshal into this struct. We forgo this for simplicity.
-	remotePeerInformation := signalling.PeerIdentifier{
-		Uuid:     uuid.UUID{},
-		PublicIP: "http://127.0.0.1:1067",
-	}
-
-	ctx := context.Background()
-	err = connectionManager.Dial(ctx, remotePeerInformation)
-	if err != nil {
-		slog.Error("error during dial of answering client", "err", err)
-		return
-	}
-	// In a real client, we would have listening logic for any new connections
-	// And treat any new connections identically, no matter if we offered or answered
-	peer := <-connectionManager.ConnectedPeerChannel
-
-	slog.Debug("established new connection", "codec", peer.GetDeviceProperties())
-
-	// --------------------------------------------------------------------------------
-	// Stream audio from microphone across the connection
-
-	codec := peer.GetDeviceProperties()
-	processedInput, _ := device.NewAudioFormatConversionDevice(
-		inputDevice.GetDeviceProperties(),
-		codec,
-	)
-
-	processedInput.SetStream(inputDevice.GetStream())
-	peer.SetStream(processedInput.GetStream())
-
-	slog.Info("Streaming audio from microphone - press Ctrl+C to stop")
-
-	// --------------------------------------------------------------------------------
-	// Wait some time for streaming
-	t := time.NewTimer(60 * time.Second)
-	<-t.C
-
-	// Shut down peer and disconnect from remote
-	slog.Info("Shutting down peer")
-	peer.Close()
-	<-peer.GetContext().Done()
-}
+package main
+
+import (
+	"context"
+	"flag"
+	"log/slog"
+	"time"
+
+	"github.com/Honorable-Knights-of-the-Roundtable/roundtable/cmd/config"
+	internaldevice "github.com/Honorable-Knights-of-the-Roundtable/roundtable/internal/device"
+	"github.com/Honorable-Knights-of-the-Roundtable/roundtable/internal/encoderdecoder"
+	"github.com/Honorable-Knights-of-the-Roundtable/roundtable/internal/networking"
+
+	"github.com/Honorable-Knights-of-the-Roundtable/roundtable/internal/peer"
+	"github.com/Honorable-Knights-of-the-Roundtable/roundtable/internal/utils"
+	"github.com/Honorable-Knights-of-the-Roundtable/roundtable/pkg/audiodevice/device"
+	"github.com/Honorable-Knights-of-the-Roundtable/roundtable/pkg/signalling"
+	"github.com/google/uuid"
+	"github.com/pion/webrtc/v4"
+	"github.com/spf13/viper"
+)
+
+func initializeConnectionManager(localPeerIdentifier signalling.PeerIdentifier) *networking.ConnectionManager {
+	// avoid polluting the main namespace with the options and config structs
+
+	codecs, err := utils.GetUserAuthorizedCodecs(viper.GetStringSlice("codecs"))
+	if err != nil {
+		slog.Error("error when loading user authorized codecs", "err", err)
+		panic(err)
+	}
+	if len(codecs) == 0 {
+		slog.Error("at least one codec must be authorized in config")
+		panic("no codecs authorized")
+	}
+	slog.Debug("authorized codecs", "codecs", codecs)
+
+	// --------------------------------------------------------------------------------
+
+	opusFactory, err := encoderdecoder.NewOpusFactory(
+		viper.GetDuration("OPUSFrameDuration"),
+		viper.GetInt("OPUSBufferSafetyFactor"),
+	)
+	if err != nil {
+		slog.Error("error when creating OPUS factory", "err", err)
+		panic(err)
+	}
+
+	peerFactory := peer.NewPeerFactory(
+		codecs[0],
+		opusFactory,
+		slog.Default(),
+	)
+
+	// --------------------------------------------------------------------------------
+
+	webrtcConfig := webrtc.Configuration{
+		ICEServers: []webrtc.ICEServer{{URLs: viper.GetStringSlice("ICEServers")}},
+	}
+
+	offerOptions := webrtc.OfferOptions{}
+	answerOptions := webrtc.AnswerOptions{}
+
+	return networking.NewConnectionManager(
+		viper.GetInt("localport"),
+		viper.GetString("signallingserver"),
+		peerFactory,
+		localPeerIdentifier,
+		codecs,
+		webrtcConfig,
+		offerOptions,
+		answerOptions,
+		slog.Default(),
+	)
+}
+
+func main() {
+	configFilePath := flag.String("configFilePath", "config.yaml", "Set the file path to the config file.")
+	flag.Parse()
+
+	config.LoadConfig(*configFilePath)
+	logFilePointer, err := utils.ConfigureDefaultLogger(
+		viper.GetString("loglevel"),
+		viper.GetString("logfile"),
+		slog.HandlerOptions{},
+	)
+	if err != nil {
+		slog.Error("error while configuring default logger", "err", err)
+		panic(err)
+	}
+	if logFilePointer != nil {
+		defer logFilePointer.Close()
+	}
+
+	// --------------------------------------------------------------------------------
+	// Set the local peer identifier to offer to peers
+
+	localPeerIdentifier := signalling.PeerIdentifier{
+		Uuid:     uuid.New(),
+		PublicIP: "", // In a real client, one would need to query a STUN server to retrieve this
+	}
+
+	// --------------------------------------------------------------------------------
+	// Create RtAudio input device (microphone)
+
+	inputDevice, err := internaldevice.NewRtAudioInputDevice(512)
+	if err != nil {
+		slog.Error("error while creating rtaudio input device", "err", err)
+		return
+	}
+	defer inputDevice.Close()
+
+	// --------------------------------------------------------------------------------
+
+	connectionManager := initializeConnectionManager(localPeerIdentifier)
+
+	// --------------------------------------------------------------------------------
+	// Make an offer to the answering client on 127.0.0.1:1067
+
+	// In the real client, one would get this information as a BASE64 encoded JSON string,
+	// then unmarshal into this struct. We forgo this for simplicity.
+	remotePeerInformation := signalling.PeerIdentifier{
+		Uuid:     uuid.UUID{},
+		PublicIP: "http://127.0.0.1:1067",
+	}
+
+	ctx := context.Background()
+	err = connectionManager.Dial(ctx, remotePeerInformation)
+	if err != nil {
+		slog.Error("error during dial of answering client", "err", err)
+		return
+	}
+	// In a real client, we would have listening logic for any new connections
+	// And treat any new connections identically, no matter if we offered or answered
+	peer := <-connectionManager.ConnectedPeerChannel
+
+	slog.Debug("established new connection", "codec", peer.GetDeviceProperties())
+
+	// --------------------------------------------------------------------------------
+	// Stream audio from microphone across the connection
+
+	codec := peer.GetDeviceProperties()
+	processedInput, _ := device.NewAudioFormatConversionDevice(
+		inputDevice.GetDeviceProperties(),
+		codec,
+	)
+
+	processedInput.SetStream(inputDevice.GetStream())
+	peer.SetStream(processedInput.GetStream())
+
+	slog.Info("Streaming audio from microphone - press Ctrl+C to stop")
+
+	// --------------------------------------------------------------------------------
+	// Wait some time for streaming
+	t := time.NewTimer(60 * time.Second)
+	<-t.C
+
+	// Shut down peer and disconnect from remote
+	slog.Info("Shutting down peer")
+	peer.Close()
+	<-peer.GetContext().Done()
+}